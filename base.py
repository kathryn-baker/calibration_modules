from functools import partial
from abc import ABC, abstractmethod
from typing import Any, Union

import torch
from torch import nn, Tensor
from gpytorch.priors import Prior
from gpytorch.module import Module
from gpytorch.constraints import Interval


class BaseModule(Module, ABC):
    """Abstract base module for calibration."""

    def __init__(
        self,
        model: nn.Module,
        **kwargs,
    ):
        """Initializes BaseModule by registering the model to be calibrated.

        Args:
            model: The model to be calibrated.
        """
        super().__init__()
        self.model = model

    @abstractmethod
    def forward(self, x):
        pass

    def to(self, device: str):
        self.model._model.to(device)
        super().to(device)


class ParameterModule(BaseModule, ABC):
    """Abstract module providing the functionality to register parameters with a prior and constraint."""

    def __init__(
<<<<<<< HEAD
        self,
        model: nn.Module,
        parameter_names: Optional[list[str]],
        **kwargs,
=======
            self,
            model: nn.Module,
            parameter_names: list[str] = None,
            **kwargs,
>>>>>>> d1ecdc79
    ):
        """Initializes ParameterModule by initializing all named parameters.

        Args:
            model: The model to be calibrated.
            parameter_names: A list of parameters to initialize.

        Keyword Args:
            {parameter_name}_size (Union[int, Tuple[int]]): Size of the named parameter. Defaults to 1.
            {parameter_name}_initial (Union[float, Tensor]): Initial value(s) of the named parameter.
              Defaults to zero(s).
            {parameter_name}_default (Union[float, Tensor]): Default value(s) of the named parameter,
              corresponding to zero value(s) of the raw parameter to support regularization during training.
              Defaults to zero(s).
            {parameter_name}_prior (Prior): Prior on named parameter. Defaults to None.
            {parameter_name}_constraint (Interval): Constraint on named parameter. Defaults to None.
            {parameter_name}_mask (Union[Tensor, List]): Boolean mask matching the size of the parameter.
              Allows to select which entries of the unconstrained (raw) parameter are propagated to the constrained
              representation, other entries are set to their default values. This allows to exclude parts of the
              parameter tensor during training. Defaults to None.

        Attributes:
            raw_{parameter_name} (nn.Parameter): Unconstrained parameter tensor.
            {parameter_name} (Union[Tensor]): Parameter tensor transformed according to constraint and
              default value.
            calibration_parameter_names (List[str]): List of named parameters.
            raw_calibration_parameters (List[nn.Parameter]): List of unconstrained parameter tensors.
            calibration_parameters (List[Tensor]): List of parameter tensors transformed according to constraint
              and default value.
        """
        super().__init__(model, **kwargs)
        self.calibration_parameter_names = []
        if parameter_names is None:
            parameter_names = []
        for name in parameter_names:
            self._initialize_parameter(
                name=name,
                size=kwargs.get(f"{name}_size", 1),
                initial=kwargs.get(f"{name}_initial", 0.0),
                default=kwargs.get(f"{name}_default", 0.0),
                prior=kwargs.get(f"{name}_prior"),
                constraint=kwargs.get(f"{name}_constraint"),
                mask=kwargs.get(f"{name}_mask", None),
            )
            self.calibration_parameter_names.append(name)

    def __setstate__(self, state):
        """Defines how to retrieve the class state after unpickling.

        Args:
            state: The unpickled state.
        """
        self.__dict__.update(state)
        for name in self.calibration_parameter_names:
            self._register_parameter_property(name)

    @property
    def raw_calibration_parameters(self) -> list[nn.Parameter]:
        """A list of the raw parameter tensors used for calibration."""
        raw_parameters = []
        for name in self.calibration_parameter_names:
            raw_parameters.append(getattr(self, f"raw_{name}"))
        return raw_parameters

    @property
    def calibration_parameters(self) -> list[Tensor]:
        """A list of the transformed parameter tensors used for calibration."""
        parameters = []
        for name in self.calibration_parameter_names:
            parameters.append(getattr(self, f"{name}"))
        return parameters

    def _initialize_parameter(
            self,
            name: str,
            size: Union[int, tuple[int]],
            initial: Union[float, Tensor],
            default: Union[float, Tensor],
            prior: Prior = None,
            constraint: Interval = None,
            mask: Union[Tensor, list] = None,
    ):
        """Initializes the named parameter.

        Args:
            name: Name of the parameter.
            size: Size of the named parameter.
            initial: Initial value(s) of the named parameter.
            default: Default value(s) of the named parameter.
            prior: Prior on the named parameter.
            constraint: Constraint on the named parameter.
            mask: Boolean mask applied to the transformation from unconstrained (raw) parameter to the
              constrained representation.
        """
        # define initial and default value(s)
        for value, value_str in zip([initial, default], ["initial", "default"]):
            if not isinstance(value, Tensor):
                value = float(value) * torch.ones(size)
            value_size = value.shape
            if value.dim() == 1 and isinstance(size, int):
                value_size = value.shape[0]
            if not value_size == size:
                raise ValueError(f"Size of {value_str} value tensor is not {size}!")
            setattr(self, f"_{name}_{value_str}", value.clone().detach())
        # create parameter
        if mask is not None and not isinstance(mask, Tensor):
            mask = torch.as_tensor(mask)
        setattr(self, f"{name}_mask", mask)
        self.register_parameter(f"raw_{name}", nn.Parameter(getattr(self, f"_{name}_initial")))
        if prior is not None:
            self.register_prior(f"{name}_prior", prior, partial(self._param, name),
                                partial(self._closure, name))
        if constraint is not None:
            self.register_constraint(f"raw_{name}", constraint)
        self._closure(name, self, getattr(self, f"_{name}_initial").detach().clone())
        # register parameter property
        self._register_parameter_property(name)

    def _register_parameter_property(self, name):
        """Registers a class property defining the transformed version of the named parameter.

        Args:
            name: Name of the parameter.
        """
        setattr(self.__class__, name, property(fget=partial(self._param, name),
                                               fset=partial(self._closure, name)))

    @staticmethod
    def _param(name: str, m: Module) -> Union[nn.Parameter, Tensor]:
        """Returns the named parameter transformed according to constraint and default value.

        Args:
            name: Name of the parameter.
            m: Module for which the parameter shall be returned.

        Returns:
            The parameter transformed according to the constraint.
        """
        raw_parameter = getattr(m, f"raw_{name}").clone()
        mask = getattr(m, f"{name}_mask")
        if mask is not None:
            raw_parameter[~mask] = torch.zeros(
                torch.count_nonzero(~mask),
                dtype=raw_parameter.dtype,
                device=raw_parameter.device,
            )
        if hasattr(m, f"raw_{name}_constraint"):
            constraint = getattr(m, f"raw_{name}_constraint")
            default_offset = constraint.inverse_transform(
                getattr(m, f"_{name}_default")
            )
            return constraint.transform(
                raw_parameter + default_offset.to(raw_parameter)
            )
        else:
            default_offset = getattr(m, f"_{name}_default")
            return raw_parameter + default_offset.to(raw_parameter.device)

    @staticmethod
    def _closure(name: str, m: Module, value: Union[float, Tensor]):
        """Sets the named parameter of the module to the given value considering constraint and default value.

        Args:
            name: Name of the parameter.
            m: Module for which the parameter shall be set to the given value.
            value: Value(s) the parameter shall be set to.
        """
        if not isinstance(value, Tensor):
            value = torch.as_tensor(value)
        if hasattr(m, f"raw_{name}_constraint"):
            constraint = getattr(m, f"raw_{name}_constraint")
            default_offset = constraint.inverse_transform(
                getattr(m, f"_{name}_default")
            )
            m.initialize(
                **{f"raw_{name}": constraint.inverse_transform(value) - default_offset}
            )
        else:
            default_offset = getattr(m, f"_{name}_default")
            m.initialize(**{f"raw_{name}": value - default_offset})

    @staticmethod
    def _add_parameter_name_to_kwargs(name: str, kwargs: dict[str, Any]):
        """Adds the given name to the parameter list in kwargs.

        Args:
            name: Name of the parameter to add.
            kwargs: Dictionary of keyword arguments.
        """
        parameter_names = kwargs.get("parameter_names")
        if parameter_names is not None:
            if name in parameter_names:
                raise ValueError(f"Parameter {name} already exists!")
            parameter_names.append(name)
        else:
            parameter_names = [name]
        kwargs["parameter_names"] = parameter_names

<<<<<<< HEAD
    def _initialize_parameter(
        self,
        name: str,
        size: Union[int, tuple[int]],
        initial: Union[float, Tensor],
        default: Union[float, Tensor],
        prior: Optional[Prior] = None,
        constraint: Optional[Interval] = None,
        mask: Optional[Union[Tensor, list]] = None,
    ):
        """Initializes the named parameter.

        Args:
            name: Name of the parameter.
            size: Size of the named parameter.
            initial: Initial value(s) of the named parameter.
            default: Default value(s) of the named parameter.
            prior: Prior on the named parameter.
            constraint: Constraint on the named parameter.
            mask: Boolean mask applied to the transformation from unconstrained (raw) parameter to the
              constrained representation.
        """
        # define initial and default value(s)
        for value, value_str in zip([initial, default], ["initial", "default"]):
            if not isinstance(value, Tensor):
                value = float(value) * torch.ones(size)
            value_size = value.shape
            if value.dim() == 1 and isinstance(size, int):
                value_size = value.shape[0]
            if not value_size == size:
                raise ValueError(f"Size of {value_str} value tensor is not {size}!")
            setattr(self, f"_{name}_{value_str}", value)
        # create parameter
        if mask is not None and not isinstance(mask, Tensor):
            mask = torch.as_tensor(mask)
        setattr(self, f"{name}_mask", mask)
        self.register_parameter(
            f"raw_{name}", nn.Parameter(getattr(self, f"_{name}_initial"))
        )
        if prior is not None:
            self.register_prior(
                f"{name}_prior",
                prior,
                partial(self._param, name),
                partial(self._closure, name),
            )
        if constraint is not None:
            self.register_constraint(f"raw_{name}", constraint)
        self._closure(name, self, getattr(self, f"_{name}_initial").detach().clone())
        # define parameter property
        setattr(
            self.__class__,
            name,
            property(
                fget=partial(self._param, name), fset=partial(self._closure, name)
            ),
        )

=======
>>>>>>> d1ecdc79
    def forward(self, x):
        raise NotImplementedError()<|MERGE_RESOLUTION|>--- conflicted
+++ resolved
@@ -38,17 +38,10 @@
     """Abstract module providing the functionality to register parameters with a prior and constraint."""
 
     def __init__(
-<<<<<<< HEAD
         self,
         model: nn.Module,
-        parameter_names: Optional[list[str]],
+        parameter_names: list[str] = None,
         **kwargs,
-=======
-            self,
-            model: nn.Module,
-            parameter_names: list[str] = None,
-            **kwargs,
->>>>>>> d1ecdc79
     ):
         """Initializes ParameterModule by initializing all named parameters.
 
@@ -122,14 +115,14 @@
         return parameters
 
     def _initialize_parameter(
-            self,
-            name: str,
-            size: Union[int, tuple[int]],
-            initial: Union[float, Tensor],
-            default: Union[float, Tensor],
-            prior: Prior = None,
-            constraint: Interval = None,
-            mask: Union[Tensor, list] = None,
+        self,
+        name: str,
+        size: Union[int, tuple[int]],
+        initial: Union[float, Tensor],
+        default: Union[float, Tensor],
+        prior: Prior = None,
+        constraint: Interval = None,
+        mask: Union[Tensor, list] = None,
     ):
         """Initializes the named parameter.
 
@@ -157,133 +150,6 @@
         if mask is not None and not isinstance(mask, Tensor):
             mask = torch.as_tensor(mask)
         setattr(self, f"{name}_mask", mask)
-        self.register_parameter(f"raw_{name}", nn.Parameter(getattr(self, f"_{name}_initial")))
-        if prior is not None:
-            self.register_prior(f"{name}_prior", prior, partial(self._param, name),
-                                partial(self._closure, name))
-        if constraint is not None:
-            self.register_constraint(f"raw_{name}", constraint)
-        self._closure(name, self, getattr(self, f"_{name}_initial").detach().clone())
-        # register parameter property
-        self._register_parameter_property(name)
-
-    def _register_parameter_property(self, name):
-        """Registers a class property defining the transformed version of the named parameter.
-
-        Args:
-            name: Name of the parameter.
-        """
-        setattr(self.__class__, name, property(fget=partial(self._param, name),
-                                               fset=partial(self._closure, name)))
-
-    @staticmethod
-    def _param(name: str, m: Module) -> Union[nn.Parameter, Tensor]:
-        """Returns the named parameter transformed according to constraint and default value.
-
-        Args:
-            name: Name of the parameter.
-            m: Module for which the parameter shall be returned.
-
-        Returns:
-            The parameter transformed according to the constraint.
-        """
-        raw_parameter = getattr(m, f"raw_{name}").clone()
-        mask = getattr(m, f"{name}_mask")
-        if mask is not None:
-            raw_parameter[~mask] = torch.zeros(
-                torch.count_nonzero(~mask),
-                dtype=raw_parameter.dtype,
-                device=raw_parameter.device,
-            )
-        if hasattr(m, f"raw_{name}_constraint"):
-            constraint = getattr(m, f"raw_{name}_constraint")
-            default_offset = constraint.inverse_transform(
-                getattr(m, f"_{name}_default")
-            )
-            return constraint.transform(
-                raw_parameter + default_offset.to(raw_parameter)
-            )
-        else:
-            default_offset = getattr(m, f"_{name}_default")
-            return raw_parameter + default_offset.to(raw_parameter.device)
-
-    @staticmethod
-    def _closure(name: str, m: Module, value: Union[float, Tensor]):
-        """Sets the named parameter of the module to the given value considering constraint and default value.
-
-        Args:
-            name: Name of the parameter.
-            m: Module for which the parameter shall be set to the given value.
-            value: Value(s) the parameter shall be set to.
-        """
-        if not isinstance(value, Tensor):
-            value = torch.as_tensor(value)
-        if hasattr(m, f"raw_{name}_constraint"):
-            constraint = getattr(m, f"raw_{name}_constraint")
-            default_offset = constraint.inverse_transform(
-                getattr(m, f"_{name}_default")
-            )
-            m.initialize(
-                **{f"raw_{name}": constraint.inverse_transform(value) - default_offset}
-            )
-        else:
-            default_offset = getattr(m, f"_{name}_default")
-            m.initialize(**{f"raw_{name}": value - default_offset})
-
-    @staticmethod
-    def _add_parameter_name_to_kwargs(name: str, kwargs: dict[str, Any]):
-        """Adds the given name to the parameter list in kwargs.
-
-        Args:
-            name: Name of the parameter to add.
-            kwargs: Dictionary of keyword arguments.
-        """
-        parameter_names = kwargs.get("parameter_names")
-        if parameter_names is not None:
-            if name in parameter_names:
-                raise ValueError(f"Parameter {name} already exists!")
-            parameter_names.append(name)
-        else:
-            parameter_names = [name]
-        kwargs["parameter_names"] = parameter_names
-
-<<<<<<< HEAD
-    def _initialize_parameter(
-        self,
-        name: str,
-        size: Union[int, tuple[int]],
-        initial: Union[float, Tensor],
-        default: Union[float, Tensor],
-        prior: Optional[Prior] = None,
-        constraint: Optional[Interval] = None,
-        mask: Optional[Union[Tensor, list]] = None,
-    ):
-        """Initializes the named parameter.
-
-        Args:
-            name: Name of the parameter.
-            size: Size of the named parameter.
-            initial: Initial value(s) of the named parameter.
-            default: Default value(s) of the named parameter.
-            prior: Prior on the named parameter.
-            constraint: Constraint on the named parameter.
-            mask: Boolean mask applied to the transformation from unconstrained (raw) parameter to the
-              constrained representation.
-        """
-        # define initial and default value(s)
-        for value, value_str in zip([initial, default], ["initial", "default"]):
-            if not isinstance(value, Tensor):
-                value = float(value) * torch.ones(size)
-            value_size = value.shape
-            if value.dim() == 1 and isinstance(size, int):
-                value_size = value.shape[0]
-            if not value_size == size:
-                raise ValueError(f"Size of {value_str} value tensor is not {size}!")
-            setattr(self, f"_{name}_{value_str}", value)
-        # create parameter
-        if mask is not None and not isinstance(mask, Tensor):
-            mask = torch.as_tensor(mask)
-        setattr(self, f"{name}_mask", mask)
         self.register_parameter(
             f"raw_{name}", nn.Parameter(getattr(self, f"_{name}_initial"))
         )
@@ -297,7 +163,15 @@
         if constraint is not None:
             self.register_constraint(f"raw_{name}", constraint)
         self._closure(name, self, getattr(self, f"_{name}_initial").detach().clone())
-        # define parameter property
+        # register parameter property
+        self._register_parameter_property(name)
+
+    def _register_parameter_property(self, name):
+        """Registers a class property defining the transformed version of the named parameter.
+
+        Args:
+            name: Name of the parameter.
+        """
         setattr(
             self.__class__,
             name,
@@ -306,7 +180,76 @@
             ),
         )
 
-=======
->>>>>>> d1ecdc79
+    @staticmethod
+    def _param(name: str, m: Module) -> Union[nn.Parameter, Tensor]:
+        """Returns the named parameter transformed according to constraint and default value.
+
+        Args:
+            name: Name of the parameter.
+            m: Module for which the parameter shall be returned.
+
+        Returns:
+            The parameter transformed according to the constraint.
+        """
+        raw_parameter = getattr(m, f"raw_{name}").clone()
+        mask = getattr(m, f"{name}_mask")
+        if mask is not None:
+            raw_parameter[~mask] = torch.zeros(
+                torch.count_nonzero(~mask),
+                dtype=raw_parameter.dtype,
+                device=raw_parameter.device,
+            )
+        if hasattr(m, f"raw_{name}_constraint"):
+            constraint = getattr(m, f"raw_{name}_constraint")
+            default_offset = constraint.inverse_transform(
+                getattr(m, f"_{name}_default")
+            )
+            return constraint.transform(
+                raw_parameter + default_offset.to(raw_parameter)
+            )
+        else:
+            default_offset = getattr(m, f"_{name}_default")
+            return raw_parameter + default_offset.to(raw_parameter.device)
+
+    @staticmethod
+    def _closure(name: str, m: Module, value: Union[float, Tensor]):
+        """Sets the named parameter of the module to the given value considering constraint and default value.
+
+        Args:
+            name: Name of the parameter.
+            m: Module for which the parameter shall be set to the given value.
+            value: Value(s) the parameter shall be set to.
+        """
+        if not isinstance(value, Tensor):
+            value = torch.as_tensor(value)
+        if hasattr(m, f"raw_{name}_constraint"):
+            constraint = getattr(m, f"raw_{name}_constraint")
+            default_offset = constraint.inverse_transform(
+                getattr(m, f"_{name}_default")
+            )
+            m.initialize(
+                **{f"raw_{name}": constraint.inverse_transform(value) - default_offset}
+            )
+        else:
+            default_offset = getattr(m, f"_{name}_default")
+            m.initialize(**{f"raw_{name}": value - default_offset})
+
+    @staticmethod
+    def _add_parameter_name_to_kwargs(name: str, kwargs: dict[str, Any]):
+        """Adds the given name to the parameter list in kwargs.
+
+        Args:
+            name: Name of the parameter to add.
+            kwargs: Dictionary of keyword arguments.
+        """
+        parameter_names = kwargs.get("parameter_names")
+        if parameter_names is not None:
+            if name in parameter_names:
+                raise ValueError(f"Parameter {name} already exists!")
+            parameter_names.append(name)
+        else:
+            parameter_names = [name]
+        kwargs["parameter_names"] = parameter_names
+
     def forward(self, x):
         raise NotImplementedError()